--- conflicted
+++ resolved
@@ -1,21 +1,13 @@
-<<<<<<< HEAD
+// import logTemplates from './logTemplates';
+
 export default {
   state: {
     logs: [],
     assets: [],
     currentLogIndex: 0,
-=======
-import logTemplates from './logTemplates';
-
-export default {
-  state: {
-    logs: {observations: {}},
-    didCreateDB: false
->>>>>>> 4470c05c
   },
 
   mutations: {
-<<<<<<< HEAD
     addCachedLogs(state, payload) {
       const cachedLogs = payload.map(function(cachedLog) {
         return logFactory({
@@ -31,30 +23,10 @@
     updateCurrentLog (state, newProperty) {
       state.logs[state.currentLogIndex][newProperty.key] = newProperty.val
     },
-=======
-    /*
-      Accepts an object payload consisting of logType (a string) and log (an object)
-    */
-    addUnsyncedLogsToState(state, payload) {
-      var logs = payload.log;
-      var logType = payload.logType;
-      console.log('ADDING UNSYNCED LOGS:');
-      console.log(logs);
-      console.log('OF TYPE:');
-      console.log(logType)
-      state.logs[logType] = logs;
-      console.log('THIS IS THE STATE OF OBSERVATIONS');
-      console.log(state.logs.observations);
-    },
-    toggleCreatedDB (state) {
-      state.didCreateDB = true;
-    }
->>>>>>> 4470c05c
   },
 
   actions: {
 
-<<<<<<< HEAD
     initializeLog({commit, rootState}, logType) {
       // TODO: The User ID will also be needed to sync with server
       const newLog = logFactory({
@@ -79,213 +51,19 @@
     },
 
     recordObservation ({commit}, obs) {
-
-      // Pass this in to set the table name
       const table = obs.type;
-=======
-    /*
-    getAll obtains all records from the database and loads them into the application state as logs{}
-    it requires a simple string parameter - logType.  logType must be one of the types included in logTemplates.js
-     */
-    getAll ({commit, state}, logType) {
-      //getAll will be called by other actions, so I am wrapping it in a Promise
-      //getAll must also be able to read state, because it needs to create a table based on existing templates
-    return new Promise(function(resolve, reject) {
-
-      var log = {};
-      console.log('HERE IS STATE.LOGS:')
-      console.log(state.logs)
-
-      for (var i in state.logs){
-        if (i.hasOwnProperty(logType)) {
-              log = i;
-              console.log('LOGS SET TO:');
-              console.log(log);
-        }
-      }
->>>>>>> 4470c05c
-
       openDatabase()
       .then(function(db) {
-        return getTX(db, logType);
+        return makeTable(db, table, obs);
       })
       .then(function(tx) {
-<<<<<<< HEAD
         saveRecord(tx, table, obs)
       })
     },
   }
 }
-=======
-        return getLogs(tx, logType);
-        console.log('LOGS OBTAINED AND RETURNED');
-      })
-      .then(function(results) {
-        console.log('This is the form data:');
-        console.log(results);
-        commit('addUnsyncedLogsToState', {logType:logType, log:results});
-
-        resolve(results);
-      })
-
-    })//end promise
-    },// end getAll
-
-    /*
-    makeLog is called by the UI with a payload of input provided by the user
-    it packages the values into farmOS format and saves them to the database.
-    the payload is an object with log and logType properties
-    log is an object containing of string values.  logType is a simple string.
-    */
-
-    makeLog ({commit, dispatch, state}, payload) {
-
-      //Unpacking the payload into log and table
-      const log = payload.log;
-      console.log('MAKELOG CALLED WITH LOG:');
-      console.log(log);
-      const table = payload.logType;
-
-      var rawTemplates = logTemplates.rawTemplates;
-      //Open the template for the log type.  For each template property matching a property in log, write log values into template
-      for (var rawProp in rawTemplates) {
-        if( rawTemplates.hasOwnProperty(rawProp) && table === rawProp) {
-          //var logFull = rawTemplates[rawProp]
-          var logFull = {};
-          for (var rawSubProp in rawTemplates[rawProp]) {
-            var subPropTemplate = rawTemplates[rawProp][rawSubProp];
-
-            //First, place a string version of the template data into the new record
-            if (isObject(JSON.stringify(subPropTemplate)) || isArray(JSON.stringify(subPropTemplate))){
-              logFull[rawSubProp] = JSON.stringify(subPropTemplate);
-            } else {
-              logFull[rawSubProp] = subPropTemplate;
-            }
-
-            //If the user has entered a value for a prop, overwrite it!
-            for (var logItem in log){
-              if (logItem === rawSubProp) {
-                  //Write a new value to template
-                  //Use parseProp, isObject and isArray to append prefix and suffix where needed to achieve farmOS format
-                  var oneProp;
-                  if (isObject(JSON.stringify(log[logItem])) || isArray(JSON.stringify(log[logItem]))){
-                    oneProp = JSON.stringify(log[logItem]);
-                  } else {
-                    oneProp = log[logItem];
-                  }
-                  logFull[rawSubProp] = parseProp(table, logItem, oneProp);
-              }
-            } // end for log
-          }// end for rawSubProp
-
-          //Before adding to database, we must add the synced property
-          logFull.synced = false;
-
-          /* TEST
-          ADD A local_id PROP TO OVER-WRITE AN EXISTING RECORD
-          */
-          logFull.local_id = 3;
-
-
-          console.log('MODIFIED LOG TO SAVE:');
-          console.log(logFull);
-
-
-          openDatabase()
-          .then(function(db) {
-            return getTX(db, table);
-          })
-          .then(function(tx) {
-            saveRecord(tx, table, logFull);
-          })
-          .then(function() {
-            dispatch('getAll', table);
-          })
-
-        }//if hasOwn
-      }//for rawProp
-
-    }, //end makeLog
-
-    // Push records to farmOS via REST API.
-    pushRecords () {
-      // AJAX request...
-    },
-
-    /*
-    loadCachedLogs creates tables based on all log templates stored in logTemplates.js
-    It also loads the values from each template into the newly created tables
-    logTemplates.rawTemplates contains properly formatted logs of each possible type
-    These correspond to the expected raw server output for each log type
-    */
-
-    loadCachedLogs({commit, dispatch, state}) {
-
-      var rawTemplates = logTemplates.rawTemplates;
-      console.log('RAW TEMPLATES');
-      console.log(rawTemplates);
-
-      //Iterating through raw data template, obtaining keys and values for each property
-      for (var rawProp in rawTemplates) {
-        if( rawTemplates.hasOwnProperty(rawProp) ) {
-
-          var tableName = rawProp;
-          const payload = () => {
-          var payLoadBuilder = {};
-
-          for (var rawSubProp in rawTemplates[rawProp]) {
-
-            var parsedValue;
-            if (isObject(JSON.stringify(rawTemplates[rawProp][rawSubProp])) || isArray(JSON.stringify(rawTemplates[rawProp][rawSubProp]))){
-            parsedValue = JSON.stringify(rawTemplates[rawProp][rawSubProp]);
-            } else {
-            parsedValue = rawTemplates[rawProp][rawSubProp];
-            }
-            payLoadBuilder[rawSubProp] = parsedValue;
-
-          }// end sub raw
-
-          return payLoadBuilder;
-          } //end payload
-
-          //Before sending to the database, we must add the synced property
-          var modPayload = payload();
-          modPayload.synced = false;
-          console.log('MODIFIED PAYLOAD:')
-          console.log(modPayload)
-
-          /* TODO
-          createdDB does not belong in the store!  It needs to be persistent state, which it currently isn't.
-          */
-          //Turn this OFF when resetting the database, then back ON after reset in order to avoid duplication of the template record
-          commit('toggleCreatedDB');
-
-          //And finally, we can go ahead and add the payload to the state
-          if (!state.didCreateDB) {
-            openDatabase()
-              .then(function(db) {
-                  return makeTable(db, tableName, modPayload);
-            })
-            .then(function(tx) {
-              saveRecord(tx, tableName, modPayload);
-            })
-            .then(function(){
-              commit('addUnsyncedLogsToState', {logType:tableName, log:[payload()]});
-              // set didCreateDB to true
-              commit('toggleCreatedDB');
-            })
-          }// end if !didCreateDB
-
-        }//end if has raw
-      }//end for var raw
-    }, //end loadCachedLogs
-
-  } //end actions
-} //end export default
 
 /*Helper funcitons called by actions.  Many of these helper functions execute SQL queries */
->>>>>>> 4470c05c
-
 function openDatabase () {
   return new Promise(function(resolve, reject) {
     //Here I am both opening the database and making a new table if necessary.
@@ -299,8 +77,6 @@
 
   })
 }
-<<<<<<< HEAD
-=======
 
 //This function obtains the tx database object.  It assumes the table has already been created.
 function getTX(db, table) {
@@ -322,16 +98,10 @@
     }) //end db.transaction
   }) //end promise
 } //end getTable
->>>>>>> 4470c05c
 
 
 function makeTable(db, table, log) {
   return new Promise(function(resolve, reject) {
-<<<<<<< HEAD
-    db.transaction(function (tx) {
-      // JG: commenting this out. Don't we want to keep these records?
-      // tx.executeSql(`DROP TABLE IF EXISTS ${table}`);
-=======
 
     console.log("db instance from makeTable", db);
     console.log('making table with name');
@@ -340,13 +110,6 @@
     console.log('with the following data template:');
     console.log(log);
     db.transaction(function (tx) {
->>>>>>> 4470c05c
-
-      //Start by eraising all preexisting records
-      //tx.executeSql(`DROP TABLE IF EXISTS `+table);
-      //console.log('Dropping table if exists:');
-      //console.log(table);
-
       var fieldString = '';
       for (var i in log){
         var suffix = "";
@@ -379,12 +142,8 @@
     });
 
   })
-}
-
-<<<<<<< HEAD
-// Save a log to the local database.
-function saveRecord (tx, table, tableRecord) {
-=======
+};
+
 /*
 saveRecord either saves a new record or updates an existing one.
 If log contains a property called local_id, the database updates the record with that local_id
@@ -396,10 +155,9 @@
 */
 
 function saveRecord (tx, table, log) {
-console.log('SAVING THE FOLLOWING RECORDS:');
-console.log(log);
-
->>>>>>> 4470c05c
+  console.log('SAVING THE FOLLOWING RECORDS:');
+  console.log(log);
+
   var fieldString = "";
   var queryString = "";
   var values = [];
@@ -412,116 +170,34 @@
   fieldString = fieldString.substring(0, fieldString.length - 2);
   queryString = queryString.substring(0, queryString.length - 2);
 
-<<<<<<< HEAD
-  //I am going to try skipping the id field, and see if it autoincrements
-  var sql = "INSERT OR REPLACE INTO " +
-  table +
-  " ("+fieldString+") " +
-  "VALUES ("+queryString+")";
-=======
-  console.log("add record strings")
-  console.log(fieldString);
-  console.log(queryString);
-  console.log(values);
-
-  //Set SQL based on whether the log contains a local_id fieldString
-  var sql;
-  /*
-  if(log.hasOwnProperty(local_id)) {
-    sql = "INSERT OR REPLACE INTO " +
-    table +
-    " ("+fieldString+") " +
-    "VALUES ("+queryString+")"
-  } else {
-  */
-    sql = "INSERT OR REPLACE INTO " +
-    table +
-    " ("+fieldString+") " +
-    "VALUES ("+queryString+")";
-  //}
->>>>>>> 4470c05c
-
+
+    console.log("add record strings")
+    console.log(fieldString);
+    console.log(queryString);
+    console.log(values);
+
+    //Set SQL based on whether the log contains a local_id fieldString
+    var sql;
+      sql = "INSERT OR REPLACE INTO " +
+      table +
+      " ("+fieldString+") " +
+      "VALUES ("+queryString+")";
+    //}
   //tx.executeSql(sql, [tableRecord.text, tableRecord.plantings, tableRecord.locations, tableRecord.livestock],
   tx.executeSql(sql, values, function () {
     console.log('INSERT success');
   }, function (_tx, error) {
     console.log('INSERT error: ' + error.message);
   });
-}
-
-<<<<<<< HEAD
+};
+
 function getRecords (db, table) {
   return new Promise(function(resolve, reject) {
 
     //This is called if the db.transaction obtains data
     function dataHandler(tx, results) {
       resolve([...results.rows]);
-=======
-
-
-function getLogs (tx, logType) {
-  return new Promise(function(resolve, reject) {
-    //Get a record from the local DB by local ID.
-    //This is an asynchronous callback.
-    console.log('getting record');
-
-      var sql = "SELECT " +
-      " * " +
-      "FROM " +
-      logType;
-
-      tx.executeSql(sql, [], function (_tx, results) {
-        console.log('GET LOG success');
-        console.log(results);
-
-        //This function strings all result objects into an array, and returns the array.
-        var allResults = [];
-
-        for (var i = 0; i < results.rows.length; i++) {
-          var oneResult;
-          //if (isObject(results.rows.item(i)) || isArray(results.rows.item(i))){
-          //  oneResult = JSON.stringify(results.rows.item(i));
-          //} else {
-            oneResult = results.rows.item(i)
-          //}
-          allResults.push(oneResult);
-        } // end results
-
-        resolve(allResults)
-      }, function (_tx, error) {
-        console.log('INSERT error: ' + error.message);
-        reject();
-      });
-
-  })
-}
-
-/*
-  Appends a prefix and suffix to certain object property values
-  This allows us to store records in the data format required by farmOS
-*/
-function parseProp(logType, key, value){
-  var parsedValue = '';
-  var propTemplates = logTemplates.propTemplates;
-  for (var prop in propTemplates){
-    if (propTemplates.hasOwnProperty(prop) && prop === logType) {
-    var typeTemplate = propTemplates[prop];
-    for (var subProp in typeTemplate){
-      if (subProp === key) {
-        var propTemplate = typeTemplate[subProp];
-        parsedValue = propTemplate.prefix+String(value)+propTemplate.suffix;
-        console.log('PARSED THE FOLLOWING:')
-        console.log(parsedValue)
-        return parsedValue;
-      }
->>>>>>> 4470c05c
     }
-  }// end if equals
-  }// end for propTemplates
-  return value;
-}
-
-<<<<<<< HEAD
     //This is called if the db.transaction fails to obtain data
     function errorHandler(tx, error) {
       console.log("No old logs found in cache.");
@@ -562,44 +238,5 @@
     quantity,
     isCachedLocally,
     isSyncedWithServer,
-=======
-/*
-Tests whether a string can be converted to a key:value object
-This will be used in interpreting results of database queries
-*/
-function isObject(string) {
-  var value;
-  try {
-    value = JSON.parse(string);
-  } catch (e) {
-    return false;
-  }
-  if(value && typeof value === 'object' && value.constructor === Object) {
-    return true;
-  } else {
-    return false;
-  }
-}
-
-/*
-Tests whether a string can be converted to an array with more than 0 entries
-This will be used in interpreting results of database queries
-*/
-function isArray(string) {
-  var value;
-  try {
-    value = JSON.parse(string);
-  } catch (e) {
-    return false;
-  }
-  if (value && typeof value === 'object' && value.constructor === Array) {
-    if (value.length > 0) {
-      return true;
-    } else {
-    return false;
-    }
-  } else {
-    return false;
->>>>>>> 4470c05c
   }
 }